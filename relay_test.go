--- conflicted
+++ resolved
@@ -221,13 +221,8 @@
 	return event
 }
 
-<<<<<<< HEAD
 func TestPublishMany(t *testing.T) {
 	t.Parallel()
-=======
-func parseSubscriptionMessage(t *testing.T, raw []stdjson.RawMessage) (subid string, filters []Filter) {
-	t.Helper()
->>>>>>> e8d94649
 
 	const (
 		nowUnix = 1672068534
